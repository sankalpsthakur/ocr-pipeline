"""All-in-one OCR bill parsing pipeline.

This standalone script ingests a utility bill (PDF/JPEG/PNG), performs
cascaded OCR and extracts key fields into a JSON payload.
"""

import json
import logging
import math
import re
import sys
import hashlib
from dataclasses import dataclass
from pathlib import Path
from typing import Any, Dict, List

<<<<<<< HEAD
from config import TESSERACT_LANG, TESSERACT_OEM, TESSERACT_PSM, TAU_FIELD_ACCEPT, TAU_ENHANCER_PASS, TAU_LLM_PASS, MAX_PAGES, DPI_PRIMARY, DPI_ENHANCED, OCR_BACKEND
=======
try:
    # Module execution: python -m robust_ocr_pipeline.pipeline
    from . import config
    from config import *
except ImportError:
    # Direct execution: python pipeline.py
    import config
    from config import *
>>>>>>> 438ca061

try:
    import cv2
except Exception:  # pragma: no cover - optional dependency
    cv2 = None
try:
    import numpy as np
except Exception:  # pragma: no cover - optional dependency
    np = None

try:
    import pytesseract
except Exception:  # pragma: no cover - optional dependency
    pytesseract = None
try:
    from pdf2image import convert_from_path
except Exception:  # pragma: no cover - optional dependency
    convert_from_path = None
try:
    from pdfminer.high_level import extract_text
except Exception:  # pragma: no cover - optional dependency
    extract_text = None

# Configuration imported from config.py

logging.basicConfig(level=logging.INFO, format="%(levelname)s %(message)s")
LOGGER = logging.getLogger(__name__)

# -----------------------------------------------------------------------------
# OCR helpers
# -----------------------------------------------------------------------------
@dataclass
class OcrResult:
    text: str
    tokens: List[str]
    confidences: List[float]

    @property
    def field_confidence(self) -> float:
        if not self.confidences:
            return 0.0
        product = math.prod([max(c, 1e-3) for c in self.confidences])
        return product ** (1 / len(self.confidences))

def _auto_rotate(img):
    """Rotate image according to Tesseract's OSD output."""
    try:
        osd = pytesseract.image_to_osd(img, output_type=pytesseract.Output.DICT)
        rot = int(osd.get("rotate", 0))
        if rot:
            return img.rotate(-rot, expand=True)
    except Exception as exc:
        LOGGER.debug("orientation detection failed: %s", exc)
    return img


def preprocess_image(image):
    """Convert Pillow image to cleaned grayscale numpy array."""
    if np is None:
        return None  # noqa: E701 - preprocessing skipped

    arr = np.array(image)
    if cv2:
        gray = cv2.cvtColor(arr, cv2.COLOR_RGB2GRAY)
        _, thresh = cv2.threshold(gray, 0, 255, cv2.THRESH_BINARY + cv2.THRESH_OTSU)
        return thresh
    # Fallback using Pillow only
    return np.array(image.convert("L"))


def _tesseract_ocr(image) -> OcrResult:
    if pytesseract is None:
        raise RuntimeError("pytesseract is not available")
    image = _auto_rotate(image)
    img = preprocess_image(image)
    if img is None:
        img = image
    config = f"--oem {TESSERACT_OEM} --psm {TESSERACT_PSM}"
    data = pytesseract.image_to_data(
        img,
        lang=TESSERACT_LANG,
        config=config,
        output_type=pytesseract.Output.DICT,
    )
    
    # Filter tokens: remove empty text and negative confidence
    filtered_tokens = []
    filtered_confs = []
    for token, conf in zip(data["text"], data["conf"]):
        if token.strip():  # Non-empty text
            try:
                conf_val = float(conf)
                if conf_val >= 0:  # Non-negative confidence
                    filtered_tokens.append(token)
                    filtered_confs.append(conf_val / 100.0)
            except ValueError:
                continue  # Skip invalid confidence values
    
    joined = " ".join(filtered_tokens)
    return OcrResult(text=joined, tokens=filtered_tokens, confidences=filtered_confs)

def pdf_to_images(pdf_path: Path, dpi: int) -> List:
    """Convert PDF pages to images with a page cap for efficiency."""
    if convert_from_path is None:
        raise RuntimeError("pdf2image is not available")
    return convert_from_path(
        str(pdf_path),
        dpi=dpi,
        first_page=1,
        last_page=MAX_PAGES,
    )

def _run_ocr_engine(pdf_path: Path, dpi: int) -> OcrResult:
    """Run OCR using the configured backend engine."""
    if OCR_BACKEND == "tesseract":
        images = pdf_to_images(pdf_path, dpi=dpi)
        joined, tok, conf = "", [], []
        for img in images:
            res = _tesseract_ocr(img)
            joined += res.text + "\n"
            tok.extend(res.tokens)
            conf.extend(res.confidences)
        return OcrResult(joined, tok, conf)
    elif OCR_BACKEND == "gcv":
        # Google Cloud Vision implementation would go here
        raise NotImplementedError("Google Cloud Vision backend not implemented")
    elif OCR_BACKEND == "azure":
        # Azure Form Recognizer implementation would go here
        raise NotImplementedError("Azure Form Recognizer backend not implemented")
    else:
        raise ValueError(f"Unsupported OCR backend: {OCR_BACKEND}")

def run_ocr(pdf_path: Path) -> OcrResult:
    """Cascaded OCR: digital pass ➜ bitmap pass ➜ enhancer."""
    if extract_text:
        try:
            LOGGER.info("Running pdfminer (digital text pass)…")
            text = extract_text(str(pdf_path))
            if text and text.strip():
                return OcrResult(text=text, tokens=text.split(), confidences=[1.0] * len(text.split()))
        except Exception as exc:
            LOGGER.warning("pdfminer failed: %s", exc)

    # Primary OCR pass
    LOGGER.info("Running primary OCR pass at %d dpi with %s backend…", DPI_PRIMARY, OCR_BACKEND)
    result = _run_ocr_engine(pdf_path, dpi=DPI_PRIMARY)
    
    if result.field_confidence >= TAU_FIELD_ACCEPT:
        LOGGER.info("Primary pass accepted (%.2f)", result.field_confidence)
        return result

    # Enhancement pass
    LOGGER.info("Enhancement triggered – running at %d dpi…", DPI_ENHANCED)
    enhanced = _run_ocr_engine(pdf_path, dpi=DPI_ENHANCED)
    
    if enhanced.field_confidence >= TAU_ENHANCER_PASS:
        LOGGER.info("Enhancement pass accepted (%.2f)", enhanced.field_confidence)
        return enhanced
<<<<<<< HEAD

=======
    
>>>>>>> 438ca061
    # LLM fallback if confidence is still too low
    if enhanced.field_confidence < TAU_LLM_PASS:
        LOGGER.warning("OCR confidence (%.2f) below LLM threshold (%.2f)", 
                      enhanced.field_confidence, TAU_LLM_PASS)
        LOGGER.info("LLM fallback could be implemented here")
<<<<<<< HEAD

=======
    
>>>>>>> 438ca061
    LOGGER.warning("Confidence still low (%.2f) – returning best effort", enhanced.field_confidence)
    return enhanced

# -----------------------------------------------------------------------------
# Field extraction
# -----------------------------------------------------------------------------
ENERGY_RE = re.compile(r"(\d[\d\s,]{0,10})\s*k\s*W\s*h", re.I)
CARBON_RE = re.compile(r"Kg\s*CO(?:2|\u2082)e\s*(\d[\d\s,]{0,10})", re.I)


def _normalise_number(num_txt: str) -> int:
    digits = re.sub(r"[\s,]+", "", num_txt)
    return int(digits)


def extract_fields(text: str) -> Dict[str, int]:
    """Extracts electricity and carbon values from OCR text."""
    out: Dict[str, int] = {}
    m = ENERGY_RE.search(text)
    if m:
        out["electricity_kwh"] = _normalise_number(m.group(1))

    m = CARBON_RE.search(text)
    if m:
        out["carbon_kgco2e"] = _normalise_number(m.group(1))

    return out
# -----------------------------------------------------------------------------
# Payload builder
# -----------------------------------------------------------------------------
def sha256(fp: Path) -> str:
    h = hashlib.sha256()
    with fp.open("rb") as f:
        for chunk in iter(lambda: f.read(8192), b""):
            h.update(chunk)
    return h.hexdigest()

def build_payload(fields: Dict[str, Any], source_path: Path) -> Dict[str, Any]:
    return {
        "electricity": {
            "consumption": {
                "value": fields.get("electricity_kwh"),
                "unit": "kWh",
            }
        } if "electricity_kwh" in fields else {},
        "carbon": {
            "location_based": {
                "value": fields.get("carbon_kgco2e"),
                "unit": "kgCO2e",
            }
        } if "carbon_kgco2e" in fields else {},
        "source_document": {
            "file_name": source_path.name,
            "sha256": sha256(source_path),
        },
        "meta": {
            "extraction_confidence": fields.get("_confidence"),
        },
    }

# -----------------------------------------------------------------------------
# CLI
# -----------------------------------------------------------------------------
def main() -> None:
    if len(sys.argv) < 2:
        print("Usage: python -m robust_ocr_pipeline.pipeline path/to/bill.pdf [--save outfile.json]")
        print("   or: python pipeline.py path/to/bill.pdf [--save outfile.json]")
        sys.exit(1)

    bill_path = Path(sys.argv[1])
    save_path = None
    if "--save" in sys.argv:
        save_path = Path(sys.argv[sys.argv.index("--save") + 1])

    ocr_res = run_ocr(bill_path)
    fields = extract_fields(ocr_res.text)
    fields["_confidence"] = ocr_res.field_confidence

    payload = build_payload(fields, bill_path)

    if save_path:
        save_path.write_text(json.dumps(payload, indent=2))
        print(f"Wrote {save_path}")

    print(json.dumps(payload, indent=2))

if __name__ == "__main__":
    main()<|MERGE_RESOLUTION|>--- conflicted
+++ resolved
@@ -14,9 +14,6 @@
 from pathlib import Path
 from typing import Any, Dict, List
 
-<<<<<<< HEAD
-from config import TESSERACT_LANG, TESSERACT_OEM, TESSERACT_PSM, TAU_FIELD_ACCEPT, TAU_ENHANCER_PASS, TAU_LLM_PASS, MAX_PAGES, DPI_PRIMARY, DPI_ENHANCED, OCR_BACKEND
-=======
 try:
     # Module execution: python -m robust_ocr_pipeline.pipeline
     from . import config
@@ -25,7 +22,6 @@
     # Direct execution: python pipeline.py
     import config
     from config import *
->>>>>>> 438ca061
 
 try:
     import cv2
@@ -184,21 +180,13 @@
     if enhanced.field_confidence >= TAU_ENHANCER_PASS:
         LOGGER.info("Enhancement pass accepted (%.2f)", enhanced.field_confidence)
         return enhanced
-<<<<<<< HEAD
-
-=======
-    
->>>>>>> 438ca061
+    
     # LLM fallback if confidence is still too low
     if enhanced.field_confidence < TAU_LLM_PASS:
         LOGGER.warning("OCR confidence (%.2f) below LLM threshold (%.2f)", 
                       enhanced.field_confidence, TAU_LLM_PASS)
         LOGGER.info("LLM fallback could be implemented here")
-<<<<<<< HEAD
-
-=======
-    
->>>>>>> 438ca061
+    
     LOGGER.warning("Confidence still low (%.2f) – returning best effort", enhanced.field_confidence)
     return enhanced
 
